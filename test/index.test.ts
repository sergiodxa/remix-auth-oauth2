--- conflicted
+++ resolved
@@ -412,7 +412,41 @@
     );
   });
 
-<<<<<<< HEAD
+  test("thrown response in verify callback should pass-through", async () => {
+    verify.mockRejectedValueOnce(redirect("/test"));
+
+    let strategy = new OAuth2Strategy<User, TestProfile>(options, verify);
+
+    let session = await sessionStorage.getSession();
+    session.set("oauth2:state", "random-state");
+
+    let request = new Request(
+      "https://example.com/callback?state=random-state&code=random-code",
+      { headers: { cookie: await sessionStorage.commitSession(session) } }
+    );
+
+    fetchMock.once(
+      JSON.stringify({
+        access_token: "random-access-token",
+        refresh_token: "random-refresh-token",
+        id_token: "random.id.token",
+      })
+    );
+
+    let response = await strategy
+      .authenticate(request, sessionStorage, BASE_OPTIONS)
+      .then(() => {
+        throw new Error("Should have failed.");
+      })
+      .catch((error: unknown) => {
+        if (error instanceof Response) return error;
+        throw error;
+      });
+
+    expect(response.status).toEqual(302);
+    expect(response.headers.get("location")).toEqual("/test");
+  });
+
   describe("with PKCE enabled", () => {
     test("it should redirect to authorization and establish a challenge", async () => {
       let strategy = new OAuth2Strategy<User, TestProfile>(
@@ -535,42 +569,8 @@
         extraParams: { id_token: "random.id.token" },
         profile: { provider: "oauth2" },
         context,
+        request,
       } as OAuth2StrategyVerifyParams<OAuth2Profile, { id_token: string }>);
     });
-=======
-  test("thrown response in verify callback should pass-through", async () => {
-    verify.mockRejectedValueOnce(redirect("/test"));
-
-    let strategy = new OAuth2Strategy<User, TestProfile>(options, verify);
-
-    let session = await sessionStorage.getSession();
-    session.set("oauth2:state", "random-state");
-
-    let request = new Request(
-      "https://example.com/callback?state=random-state&code=random-code",
-      { headers: { cookie: await sessionStorage.commitSession(session) } }
-    );
-
-    fetchMock.once(
-      JSON.stringify({
-        access_token: "random-access-token",
-        refresh_token: "random-refresh-token",
-        id_token: "random.id.token",
-      })
-    );
-
-    let response = await strategy
-      .authenticate(request, sessionStorage, BASE_OPTIONS)
-      .then(() => {
-        throw new Error("Should have failed.");
-      })
-      .catch((error: unknown) => {
-        if (error instanceof Response) return error;
-        throw error;
-      });
-
-    expect(response.status).toEqual(302);
-    expect(response.headers.get("location")).toEqual("/test");
->>>>>>> ada86fa3
   });
 });